--- conflicted
+++ resolved
@@ -21,13 +21,6 @@
 
 
 class ContextCapabilities(object):
-<<<<<<< HEAD
-
-    def __init__(self, capabilities=None):
-        if capabilities is None:
-            capabilities = {}
-        self._capabilities = capabilities
-=======
     """
     Represents dependency nodes capabilities.
 
@@ -45,9 +38,11 @@
             Where the returned value is a dict of node ids as keys and their
             runtime properties as values.
     """
-    def __init__(self, capabilities={}):
-        self._capabilities = capabilities if capabilities is not None else {}
->>>>>>> 4fc26770
+    def __init__(self, capabilities=None):
+
+        if capabilities is None:
+            capabilities = {}
+        self._capabilities = capabilities
 
     def __getitem__(self, key):
         """
@@ -272,8 +267,6 @@
             self._node_state = get_node_state(self.node_id)
 
     def __getitem__(self, key):
-<<<<<<< HEAD
-=======
         """
         Gets node in context's static/runtime property.
 
@@ -281,7 +274,6 @@
         get the property from the node's runtime properties will be made
          (a call to Cloudify's storage).
         """
->>>>>>> 4fc26770
         if self.properties is not None and key in self.properties:
             return self.properties[key]
         self._get_node_state_if_needed()
